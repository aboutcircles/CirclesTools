<!DOCTYPE html>
<html lang="en">
  <head>
    <meta charset="UTF-8" />
    <meta name="viewport" content="width=device-width, initial-scale=1.0" />
    <title>Circles Tools</title>
    <link
      href="https://fonts.googleapis.com/css2?family=Inter:wght@400;600&display=swap"
      rel="stylesheet"
    />
    <style>
      body {
        margin: 0;
        font-family: "Inter", Helvetica, Arial, sans-serif;
        background: #ffffff;
        color: #333;
        line-height: 1.3;
      }
      header {
        background: #5c49e4;
        color: #fff;
        padding: 20px;
        text-align: center;
      }
      h1 {
        margin: 0;
        font-weight: 600;
        font-size: 1.5rem;
      }
      p {
        margin: 0.5rem 0 0;
        font-weight: 400;
      }
      .container {
        max-width: 800px;
        margin: 40px auto;
        padding: 0 20px;
      }
      /* No need for form styles */
    </style>
  </head>
  <body>
    <header>
      <h1>Circles Tools</h1>
      <p>Entry point to use the available tools.</p>
    </header>

<<<<<<< HEAD
        <div class="container">
            <ul>
                <li><a href="groupChecker.html">Group Checker</a></li>
                <li><a href="groupcreator.html">Group Creator</a></li>
                <li><a href="groupmanagement.html">Group Management</a></li>
                <li><a href="profileChecker.html">Profile Checker</a></li>
                <li><a href="SafeViewer.html">Safe Viewer</a></li>
                <li><a href="trustViz.html">Trust Visualization</a></li>
                <li><a href="trustPathViz.html">Trust Path Visualization</a></li>
                <li><a href="replenishMyCRC.html">Personal CRC Replenisher</a></li>
                <li><a href="backingFactoryDapp.html">Circles Backing Dapp</a></li>
                <li><a href="lbpStarter.html">LBP Starter</a></li>
            </ul>
        </div>
    </body>
=======
    <div class="container">
      <ul>
        <li><a href="groupChecker.html">Group Checker</a></li>
        <li><a href="groupcreator.html">Group Creator</a></li>
        <li><a href="groupmanagement.html">Group Management</a></li>
        <li><a href="profileChecker.html">Profile Checker</a></li>
        <li><a href="SafeViewer.html">Safe Viewer</a></li>
        <li><a href="trustViz.html">Trust Visualization</a></li>
        <li><a href="trustPathViz.html">Trust Path Visualization</a></li>
        <li><a href="replenishMyCRC.html">Personal CRC Replenisher</a></li>
        <li><a href="backingFactoryDapp.html">Circles Backing Dapp</a></li>
        <li>
          <a href="createLegacyCirclesSafe.html">Legacy Circles Safe Creator</a>
        </li>
      </ul>
    </div>
  </body>
>>>>>>> 08bef552
</html><|MERGE_RESOLUTION|>--- conflicted
+++ resolved
@@ -45,23 +45,6 @@
       <p>Entry point to use the available tools.</p>
     </header>
 
-<<<<<<< HEAD
-        <div class="container">
-            <ul>
-                <li><a href="groupChecker.html">Group Checker</a></li>
-                <li><a href="groupcreator.html">Group Creator</a></li>
-                <li><a href="groupmanagement.html">Group Management</a></li>
-                <li><a href="profileChecker.html">Profile Checker</a></li>
-                <li><a href="SafeViewer.html">Safe Viewer</a></li>
-                <li><a href="trustViz.html">Trust Visualization</a></li>
-                <li><a href="trustPathViz.html">Trust Path Visualization</a></li>
-                <li><a href="replenishMyCRC.html">Personal CRC Replenisher</a></li>
-                <li><a href="backingFactoryDapp.html">Circles Backing Dapp</a></li>
-                <li><a href="lbpStarter.html">LBP Starter</a></li>
-            </ul>
-        </div>
-    </body>
-=======
     <div class="container">
       <ul>
         <li><a href="groupChecker.html">Group Checker</a></li>
@@ -73,11 +56,11 @@
         <li><a href="trustPathViz.html">Trust Path Visualization</a></li>
         <li><a href="replenishMyCRC.html">Personal CRC Replenisher</a></li>
         <li><a href="backingFactoryDapp.html">Circles Backing Dapp</a></li>
+        <li><a href="lbpStarter.html">LBP Starter</a></li>
         <li>
           <a href="createLegacyCirclesSafe.html">Legacy Circles Safe Creator</a>
         </li>
       </ul>
     </div>
   </body>
->>>>>>> 08bef552
 </html>