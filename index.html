--- conflicted
+++ resolved
@@ -45,20 +45,6 @@
             <p>Entry point to use the available tools.</p>
         </header>
 
-<<<<<<< HEAD
-  <div class="container">
-    <ul>
-      <li><a href="groupChecker.html">Group Checker</a></li>
-      <li><a href="groupcreator.html">Group Creator</a></li>
-      <li><a href="groupmanagement.html">Group Management</a></li>
-      <li><a href="profileChecker.html">Profile Checker</a></li>
-      <li><a href="SafeViewer.html">Safe Viewer</a></li>
-      <li><a href="trustViz.html">Trust Visualization</a></li>
-      <li><a href="trustPathViz.html">Trust Path Visualization</a></li>
-    </ul>
-  </div>
-</body>
-=======
         <div class="container">
             <ul>
                 <li><a href="groupChecker.html">Group Checker</a></li>
@@ -67,11 +53,9 @@
                 <li><a href="profileChecker.html">Profile Checker</a></li>
                 <li><a href="SafeViewer.html">Safe Viewer</a></li>
                 <li><a href="trustViz.html">Trust Visualization</a></li>
-                <li>
-                    <a href="replenishMyCRC.html">Personal CRC Replenisher</a>
-                </li>
+                <li><a href="trustPathViz.html">Trust Path Visualization</a></li>
+                <li><a href="replenishMyCRC.html">Personal CRC Replenisher</a></li>
             </ul>
         </div>
     </body>
->>>>>>> 01e8c1e4
 </html>