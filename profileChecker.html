--- conflicted
+++ resolved
@@ -488,7 +488,6 @@
                     }
                     summaryHtml += `<div class="info"><strong>ERC20 (static):</strong> ${mainERC20 && mainERC20 !== ethers.constants.AddressZero ? mainERC20 : 'N/A'}</div>`;
                     
-<<<<<<< HEAD
                     // Create a map of trust data from helper contract
                     const trustDataMap = {};
                     trustedAddressesData.forEach(trust => {
@@ -515,7 +514,6 @@
                     });
 
                     summaryHtml += `<div class="info"><strong>[V2] Trusted Connections Count:</strong> ${allTrustedAddresses.length}</div>`;
-=======
                     // Filter out expired trusts for the count
                     const indefiniteValBN = ethers.BigNumber.from("79228162514264337593543950335");
                     const nowMs = Date.now();
@@ -530,7 +528,6 @@
                     });
 
                     summaryHtml += `<div class="info"><strong>[V2] Trusted Connections Count:</strong> ${activeTrustedAddresses.length}</div>`;
->>>>>>> 54e61074
                     resultDiv.innerHTML = summaryHtml;
 
                     // Async update main user name and price
@@ -538,11 +535,9 @@
                     getPrice(mainERC20).then(price => { document.getElementById('main-user-price').textContent = price; });
 
                     // 5) Display trusted addresses table
-<<<<<<< HEAD
+
                     if (allTrustedAddresses.length > 0) {
-=======
                     if (activeTrustedAddresses.length > 0) {
->>>>>>> 54e61074
                         const table = document.createElement("table");
                         const thead = document.createElement("thead");
                         const headerRow = document.createElement("tr");
@@ -556,13 +551,11 @@
                         table.appendChild(thead);
 
                         const tbody = document.createElement("tbody");
-<<<<<<< HEAD
+
                         for (let i = 0; i < allTrustedAddresses.length; i++) {
                             const trustedAddr = allTrustedAddresses[i];
-=======
                         for (let i = 0; i < activeTrustedAddresses.length; i++) {
                             const addrData = activeTrustedAddresses[i];
->>>>>>> 54e61074
                             const row = document.createElement("tr");
                             const addrData = trustDataMap[trustedAddr.toLowerCase()] || {};
                             const trustedErc20 = erc20Map[trustedAddr.toLowerCase()]?.demurragedERC20;
@@ -659,19 +652,16 @@
                             priceCell.textContent = 'Loading...';
                             row.appendChild(priceCell);
                             getPrice(trustedErc20).then(price => { priceCell.textContent = price; });
-<<<<<<< HEAD
                             
                             // Expiry
                             const expiryCell = document.createElement("td");
                             if (addrData.expiry) {
                                 expiryCell.textContent = formatExpiry(addrData.expiry);
-=======
 
                             // Expiry (use expiry from next row, or N/A for last row)
                             let expiryValue;
                             if (i < activeTrustedAddresses.length - 1) {
                                 expiryValue = activeTrustedAddresses[i + 1].expiry;
->>>>>>> 54e61074
                             } else {
                                 expiryCell.textContent = 'N/A';
                             }
